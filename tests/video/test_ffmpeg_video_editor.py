import sys
<<<<<<< HEAD
import os

from flask import current_app as app

=======
>>>>>>> 683198d4
from lib.video_editor.ffmpeg import FFMPEGVideoEditor

editor = FFMPEGVideoEditor()


def test_ffmpeg_video_editor_cut_video(filestream):
    content, metadata = editor.edit_video(
        filestream, 'test_ffmpeg_video_editor_cut_video.mp4', None,
        video_cut={'start': 2, 'end': 10}
    )

    assert metadata['width'] == '640'
    assert metadata['height'] == '480'
    assert metadata['duration'] == '8.027031'
    assert metadata['size'] == '666985'
    assert metadata['bit_rate'] == '332180'


def test_ffmpeg_video_editor_crop_video(filestream):
    content, metadata = editor.edit_video(
        filestream, 'test_ffmpeg_video_editor_crop_video.mp4', None,
        video_crop={'width': 500, 'height': 400, 'x': 10, 'y': 10}
    )

    assert metadata['width'] == '500'
    assert metadata['height'] == '400'
    if sys.platform == 'linux':
        assert metadata['bit_rate'] == '553486'
        assert metadata['size'] == '2353910'


def test_ffmpeg_video_editor_rotate_video(filestream):
    content, metadata = editor.edit_video(
        filestream, 'test_ffmpeg_video_editor_rotate_video.mp4', None,
        video_rotate={'degree': 90}
    )

    assert metadata['width'] == '480'
    assert metadata['height'] == '640'


def test_ffmpeg_video_editor_generate_thumbnails(client, filestream):
    metadata = editor.get_meta(filestream)
    filename = 'test_ffmpeg_video_editor_generate_thumbnails'
    for index, thumb in enumerate(
        editor.capture_list_timeline_thumbnails(
            filestream,
            filename,
            metadata,
            app.config.get('AMOUNT_FRAMES', 40))
    ):
        app.fs.put(thumb[0], f'test_generate_thumbnails/filename_{index}.png')
    list_files = os.listdir(app.config['FS_MEDIA_STORAGE_PATH'] + f'/test_generate_thumbnails')
    list_files = [fi for fi in list_files if fi.startswith(f'filename_')]

    assert len(list_files) == 41<|MERGE_RESOLUTION|>--- conflicted
+++ resolved
@@ -1,11 +1,8 @@
 import sys
-<<<<<<< HEAD
 import os
 
 from flask import current_app as app
 
-=======
->>>>>>> 683198d4
 from lib.video_editor.ffmpeg import FFMPEGVideoEditor
 
 editor = FFMPEGVideoEditor()
