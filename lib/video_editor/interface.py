import abc


class VideoEditorInterface(metaclass=abc.ABCMeta):

    @abc.abstractmethod
    def get_meta(self, filestream):
        pass

    @abc.abstractmethod
    def edit_video(self, stream_file, filename, metadata, video_cut=None, video_crop=None, video_rotate=None,
                   video_quality=None):
        pass

    @abc.abstractmethod
<<<<<<< HEAD
    def capture_thumnail(self, stream_file, filename, metadata, capture_time):
        pass

    @abc.abstractmethod
    def capture_list_timeline_thumbnails(self, stream_file, filename, metadata, number_frames):
=======
    def capture_thumbnail(self, filestream, capture_time):
        pass

    @abc.abstractmethod
    def capture_list_timeline_thumbnails(self, filestream, number_frames):
>>>>>>> 683198d4
        pass<|MERGE_RESOLUTION|>--- conflicted
+++ resolved
@@ -13,17 +13,9 @@
         pass
 
     @abc.abstractmethod
-<<<<<<< HEAD
-    def capture_thumnail(self, stream_file, filename, metadata, capture_time):
+    def capture_thumbnail(self, stream_file, filename, metadata, capture_time):
         pass
 
     @abc.abstractmethod
     def capture_list_timeline_thumbnails(self, stream_file, filename, metadata, number_frames):
-=======
-    def capture_thumbnail(self, filestream, capture_time):
-        pass
-
-    @abc.abstractmethod
-    def capture_list_timeline_thumbnails(self, filestream, number_frames):
->>>>>>> 683198d4
         pass